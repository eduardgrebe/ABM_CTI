/*
 * Highly heterogeneous simulations of infectious diseases.
 *
 * Running from command line is quite flexible. You can specify
 * scenarios and sensitivity tests. The output is a CSV file written
 * to standard output.
 *
 * To compile:
 *
<<<<<<< HEAD
 * g++ -Wall -O3  -std=c++17 abm_hetgen.cc -o abm_hetgen -lpthread
=======
 * g++ -Wall -O3  -std=c++17 hetgen.cc -o hetgen -lpthread
>>>>>>> 229c9a73
 *
 * All the parameters are in the options variable in the main() function.
 *
 * Examples:
 *
 * You can run it without any options, in which case it's just the
 * default parameters, and it will run one simulation.
 *
 * ./abm_hetgen
 *
 * Here we set some parameters so that no isolation or tracing of the
 * symptomatic takes place:
 *
 * ./abm_hetgen --trace_effective=0.0 --min_isolation=0.0 --max_isolation=0.0
 *
 * Here we run it 100 times, and make it only report the final result for
 * each run. There are no deaths in this run because everyone recovers before
 * hospital.
 *
 * ./abm_hetgen --trace_effective=0.0 --min_isolation=0.0 --max_isolation=0.0 --threads=1  --runs=100 --iterations=500 --report_frequency=600 --recover_before_hospital=1.0
 *
 * To do sensitivity testing we have to "jiggle" our sensitive parameters.
 * An of the options that's of struct Jiggle can be jiggled. To specify that
 * a parameter musst be jiggled you separate the lower and upper bounds with a
 * colon. E.g. (note the min_test, isolation_period and exposed_risk parameters):
 *
 * ./abm_hetgen --trace_effective=0.0 --min_isolation=0.0 --max_isolation=0.0 --threads=1  --jiggles=1000 --runs=6 --iterations=500 --report_frequency=600 --recover_before_hospital=1.0 --prob_test_infectious_s=0.01:0.99 --mean_test=1:8 --min_test=0:2 --isolation_period=6:14 --exposed_risk=0.1:0.9
 *
 * The above runs 6,000 simulations (1,000 jiggles and 6 runs per jiggle).
 *
 * We can also specify multiple scenarios. Use the + sign at the end of a
 * set of options to specify a new scenario. The new scenario inherits all the
 * values of the previous one.
 *
 * Here we have two scenarios, no intervention and maximum intervention (with
 * full tracing and isolation):
 *
 * ./abm_hetgen --trace_effective=0.0 --min_isolation=0.0 --max_isolation=0.0 --threads=1  --jiggles=1000 --runs=6 --iterations=500 --report_frequency=600 --recover_before_hospital=1.0 --prob_test_infectious_s=0.01:0.99 --mean_test=1:8 --min_test=0:2 --isolation_period=6:14 --exposed_risk=0.1:0.9 + --trace_effective=1.0 --min_isolation=1.0 --max_isolation=1.0
 *
 * The above runs 12,000 simulations (1,000 jiggles, 6 runs of 2 scenarios per
 * jiggle).
 *
 * Here we run 3000 jiggles of 10 runs over 4 scenarios:
 *
 * ./abm_hetgen --trace_effective=0.0 --min_isolation=0.0 --max_isolation=0.0 --threads=0  --jiggles=3000 --runs=10 --iterations=500 --report_frequency=600 --recover_before_hospital=1.0 --prob_test_infectious_s=0.01:0.99 --mean_test=1:8 --min_test=0:2 --isolation_period=6:14 --exposed_risk=0.1:0.9 --asymptomatic=0.05:0.95 --infectious_a_risk=0.1:0.9 --infectious_s_risk=0.1:0.9 --k_assort=32:44  --seed=1 + --trace_effective=1.0 --min_isolation=1.0 --max_isolation=1.0 + --trace_effective=0.3 --min_isolation=0.02 --max_isolation=1.0 + --trace_effective=0.0 --min_isolation=0.4 --max_isolation=1.0 >out.csv
 *
 *
 */

#include <atomic>
#include <algorithm>
#include <any>
#include <cassert>
#include <cmath>
#include <cstdbool>
#include <functional>
#include <fstream>
#include <iostream>
#include <unordered_map>
#include <mutex>
#include <random>
#include <string>
#include <thread>
#include <vector>
#include <utility>

#include <boost/asio.hpp>

#define ISOLATED_BEFORE -11
#define INFECTED_BEFORE -1
#define NONE -2

#define NEGATIVE 0
#define POSITIVE 1

#define SUSCEPTIBLE 0
#define EXPOSED 1
#define INFECTIOUS_A 2
#define INFECTIOUS_S 3
#define INFECTIOUS_H 4
#define INFECTIOUS_I 5
#define RECOVERED 6
#define DEAD 7

#define POS_SUSCEPTIBLE 0.001
#define POS_EXPOSED 0.5
#define POS_INFECTIOUS_A 0.9
#define POS_INFECTIOUS_S 0.999
#define POS_INFECTIOUS_H 0.999
#define POS_INFECTIOUS_I 0.999
#define POS_RECOVERED 0.3
#define POS_DEAD 0.99

#define TEST_SUSCEPTIBLE 0.0
#define TEST_EXPOSED 0.0
#define TEST_INFECTIOUS_A 0.0
#define TEST_INFECTIOUS_S 0.3
#define TEST_INFECTIOUS_H 0.0
#define TEST_INFECTIOUS_I 0.0
#define TEST_RECOVERED 0.0
#define TEST_DEAD 0.0

std::atomic<int> global_seed(NONE);
thread_local std::random_device rd;

thread_local std::mt19937 rng((global_seed == NONE) ? rd() : global_seed++);

inline double rand_0_1() {
    std::uniform_real_distribution<double> dist(0.0, 1.0);
    return dist(rng);
}

inline int rand_range(int a, int b)
{
    std::uniform_int_distribution<int> dist(a, b);
    return dist(rng);
}

inline double rand_range(double a, double b)
{
    std::uniform_real_distribution<double> dist(a, b);
    return dist(rng);
}

int calc_threads(int threads)
{
    if (threads == 0) {
        threads = std::thread::hardware_concurrency();
        if (threads == 0) threads = 1;
    }
    return threads;
}

template<typename T>
struct Jiggle {
    T l; // lower
    T u; // upper
    inline T operator()() { return l; }
    void set() {
        if (u != NONE) {
            l = rand_range(l, u);
        }
    }
    void get(Jiggle<T>& from) {
        if (from.u != NONE) {
            l = from.l;
        }
    }
};

template<typename T>
std::ostream& operator<<(std::ostream& os, const Jiggle<T>& jiggle)
{
    if (jiggle.u == NONE) {
        os << jiggle.l;
    } else {
        os << '[' << jiggle.l << ':' << jiggle.u << ']';
    }
    return os;
}

struct Option {
    std::string name;
    std::string description;
    std::any value;
};

std::ostream& operator<<(std::ostream& os, const Option& option)
{
    os << option.name << ": " << option.description;
    os << " (default: ";
    if (option.value.type() == typeid(int *)) {
        os << *std::any_cast<int *>(option.value);
    } else if (option.value.type() == typeid(double *)) {
        os << *std::any_cast<double *>(option.value);
    } else if (option.value.type() == typeid(Jiggle<int> *)) {
        os << *std::any_cast<Jiggle<int> *>(option.value);
    } else if (option.value.type() == typeid(Jiggle<double> *)) {
        os << *std::any_cast<Jiggle<double> *>(option.value);
    } else {
        os << *std::any_cast<std::string *>(option.value);
    }
    os << ')';
    return os;
}


struct Parameters {
    int first_id = 0;
    int scenario = 0;
    int jiggle = 0;
    int run = 0;
    int id = 0;
    int num_jiggles = 1;
    int num_runs_per_jiggle = 1;
    int seed = NONE;
    int threads = 0;
    int num_iterations = 365;
    int num_agents = 10000;
    int stats_frequency = 1;
    int report_frequency = 20;
    int initial_infections = 0;
    bool verbose = true;
    std::vector<double> health = {0.999, 1.0};
    double risk_infection = 0.1;
    std::unordered_map<int, double> risk_infecting = {
        std::pair<int, double>(INFECTIOUS_A, 0.05),
        std::pair<int, double>(INFECTIOUS_S, 0.1),
        std::pair<int, double>(INFECTIOUS_H, 0.1),
        std::pair<int, double>(INFECTIOUS_I, 0.1)
    };

    std::vector<double> risk_positive = {
        POS_SUSCEPTIBLE,
        POS_EXPOSED,
        POS_INFECTIOUS_A,
        POS_INFECTIOUS_S,
        POS_INFECTIOUS_H,
        POS_INFECTIOUS_I,
        POS_RECOVERED,
        POS_DEAD
    };

    std::vector<double> prob_test = {
        TEST_SUSCEPTIBLE,
        TEST_EXPOSED,
        TEST_INFECTIOUS_A,
        TEST_INFECTIOUS_S,
        TEST_INFECTIOUS_H,
        TEST_INFECTIOUS_I,
        TEST_RECOVERED,
        TEST_DEAD
    };

    double min_isolation = 0.0;
    double max_isolation = 1.0;
    int min_before_isolate = 0;

    double trace_effective = 0.9;
    int min_before_trace = 0;
    double recover_before_hospital = 0.8;
    double recover_before_icu = 0.65;
    double infectious_h_risk = 0.15;
    double recover_before_death = 0.3;
    double infectious_i_risk = 0.15;

    Jiggle<double> exposed_risk = {0.25, NONE};
    Jiggle<double> asymptomatic = {0.75, NONE};
    Jiggle<double> infectious_a_risk = {0.5, NONE};
    Jiggle<int> k_assort = {38, NONE};
    Jiggle<int> k_unassort = {0, NONE};
    Jiggle<int> k_tracing = {38, NONE};

    Jiggle<double> pos_test_susceptible = {POS_SUSCEPTIBLE, NONE};
    Jiggle<double> pos_test_exposed = {POS_EXPOSED, NONE};
    Jiggle<double> pos_test_infectious_a = {POS_INFECTIOUS_A, NONE};
    Jiggle<double> pos_test_infectious_s = {POS_INFECTIOUS_S, NONE};
    Jiggle<double> pos_test_infectious_h = {POS_INFECTIOUS_H, NONE};
    Jiggle<double> pos_test_infectious_i = {POS_INFECTIOUS_I, NONE};
    Jiggle<double> pos_test_recovered = {POS_RECOVERED, NONE};
    Jiggle<double> pos_test_dead = {POS_DEAD, NONE};

    Jiggle<double> prob_test_susceptible = {TEST_SUSCEPTIBLE, NONE};
    Jiggle<double> prob_test_exposed = {TEST_EXPOSED, NONE};
    Jiggle<double> prob_test_infectious_a = {TEST_INFECTIOUS_A, NONE};
    Jiggle<double> prob_test_infectious_s = {TEST_INFECTIOUS_S, NONE};
    Jiggle<double> prob_test_infectious_h = {TEST_INFECTIOUS_H, NONE};
    Jiggle<double> prob_test_infectious_i = {TEST_INFECTIOUS_I, NONE};
    Jiggle<double> prob_test_recovered = {TEST_RECOVERED, NONE};
    Jiggle<double> prob_test_dead = {TEST_DEAD, NONE};

    Jiggle<int> mean_test = {2, NONE};
    Jiggle<int> min_test = {2, NONE};
    Jiggle<int> isolation_period = {10, NONE};
    Jiggle<double> infectious_s_risk = {0.2, NONE};
};

void print_help(const std::vector<Option>& options, const char *prog_name,
                const char *description)
{
    std::cout << prog_name;
    if (description)
        std::cout << ": " << description;
    std::cout << std::endl;

    std::cout << "Syntax:" << std::endl;
    std::cout << prog_name << " ";
    for (auto & option: options)
        std::cout << "[-" << option.name << "=<value>] ";
    std::cout << std::endl;

    std::cout << "\tOptions:" << std::endl;
    for (auto &option: options) {

        std::cout << "\t-" << option << std::endl;
    }
}

void process_file_options(const std::string filename,
                          std::vector<std::string>& arguments)
{
    std::ifstream ifs (filename, std::ifstream::in);

    if (ifs.fail()) {
        std::cerr << "File " << filename << " can't be opened." << std::endl;
        exit(1);
    }

    std::string s;
    while (std::getline(ifs, s)) {
        s.erase(s.begin(), std::find_if(s.begin(), s.end(), [](unsigned char ch) {
            return !std::isspace(ch);
        }));
        s.erase(std::find_if(s.rbegin(), s.rend(), [](unsigned char ch) {
            return !std::isspace(ch);
        }).base(), s.end());
        if (s.size() > 0 && s[0] != '#') {
            arguments.push_back(s);
        }
    }
    ifs.close();
}

void process_command_options(int argc, char *argv[],
                             std::vector<std::string>& arguments)
{
    for (int i = 1; i < argc; i++) {
        arguments.push_back(std::string(argv[i]));
    }
}

void process_options(int argc, char *argv[], std::vector<Option>& options,
                     Parameters &p, std::vector<Parameters> &parameter_set,
                     const char *prog_desc = NULL)
{
    std::vector<std::string> arguments;

    process_command_options(argc, argv, arguments);

    size_t i = 0;
    while (i < arguments.size()) {
        std::string arg = arguments[i];
        if (arg == "-h" || arg == "--help" || arg == "help") {
            print_help(options, argv[0], prog_desc);
            exit(0);
        }

        if (arg == "+") {
            parameter_set.push_back(p);
            ++i;
            continue;
        }

        size_t p = arg.find('=');
        if (p == std::string::npos || p == arg.size() - 1) {
            print_help(options, argv[0], prog_desc);
            exit(1);
        }
        int start = 0;
        if (arg[0] == '-') {
            if (arg[1] == '-')
                start = 2;
            else
                start = 1;
        }
        std::string name = arg.substr(start, p-start);
        std::string value_s = arg.substr(p + 1);

        int found = 0;
        for (auto & option: options) {
            if (option.name == name) {
                found = 1;
                if (name == "input") {
                    process_file_options(value_s, arguments);
                    break;
                }
                if (option.value.type() == typeid(double*)) {
                    *(std::any_cast<double*>(option.value)) = std::stod(value_s);
                } else if (option.value.type() == typeid(int *)) {
                    *(std::any_cast<int*>(option.value))  = std::stoi(value_s);
                } else if (option.value.type() == typeid(Jiggle<double> *)) {
                    size_t p = value_s.find(':');
                    if (p == std::string::npos) {
                        *(std::any_cast<Jiggle<double>*>(option.value))  =
                            Jiggle<double>{std::stod(value_s), NONE};
                    } else {
                        std::string l = value_s.substr(0, p);
                        std::string u = value_s.substr(p + 1);
                        *(std::any_cast<Jiggle<double>*>(option.value)) =
                            Jiggle<double>{std::stod(l), std::stod(u)};
                    }
                } else if (option.value.type() == typeid(Jiggle<int> *)) {
                    size_t p = value_s.find(':');
                    if (p == std::string::npos) {
                        *(std::any_cast<Jiggle<int>*>(option.value)) =
                            Jiggle<int>{std::stoi(value_s), NONE};
                    } else {
                        std::string l = value_s.substr(0, p);
                        std::string u = value_s.substr(p + 1);
                        *(std::any_cast<Jiggle<int>*>(option.value)) =
                            Jiggle<int>{std::stoi(l), std::stoi(u)};
                    }
                }
                break;
            }
        }
        if (!found) {
            std::cerr << "Unknown option:" << arg << std::endl;
            std::cerr << "Try: " << std::endl;
            std::cerr << '\t' << argv[0] << " --help" << std::endl;
            exit(1);
        }
        ++i;
    }
    parameter_set.push_back(p);
}

struct Agent {
    int id_;
    double risk_infection_;
    std::unordered_map<int, double> risk_infecting_;
    std::pair<int, int> infector_ = std::pair<int, int>(NONE, NONE);
    std::vector< std::pair<int, int> > infected_by_me_;
    std::unordered_map< int, std::vector<int> > health_change_iters_;
    int tested_ = 0;
    int test_result_ = NEGATIVE;
    int test_res_iter_ = NONE;
    int isolation_iter_ = NONE;
    double isolated_ = 0.0;
    int health_;
    bool asymptomatic_ = true;
    bool recover_before_hospital_ = true;
    bool recover_before_icu_ = true;
    bool recover_before_death_ = true;

    Agent(Parameters & p, int id) {
        id_ = id;
        {
            std::exponential_distribution<double> dist (1.0 / p.risk_infection);
            risk_infection_ = dist(rng);
        }
        for (auto &m: p.risk_infecting) {
            std::exponential_distribution<double> dist(1.0 / std::get<1>(m));
            risk_infecting_[std::get<0>(m)] = dist(rng);
        }
        if (p.initial_infections == 0) {
            int stage = SUSCEPTIBLE;
            for (auto d: p.health) {
                if (rand_0_1() < d) {
                    health_ = stage;
                    break;
                }
                ++stage;
            }
        } else {
            health_ = SUSCEPTIBLE;
        }
        asymptomatic_ = (rand_0_1() < p.asymptomatic()) ? true : false;
        if (asymptomatic_ == false) {
            recover_before_hospital_ = rand_0_1() < p.recover_before_hospital;
            if (recover_before_hospital_ == false) {
                recover_before_icu_ = rand_0_1() < p.recover_before_icu;
                if (recover_before_icu_ == false) {
                    recover_before_death_ = rand_0_1() < p.recover_before_death;
                }
            }
        }
    }
};


struct Simulation {
    Parameters parameters_;
    std::vector<Agent *> agents_;
    int iteration_;
    int num_agents_isolated_ = 0;
    int num_isolated_ = 0;
    int num_deisolated_ = 0;
    int num_traced_ = 0;
    int total_infected_ = 0;
    int num_agents_tested_ = 0;
    int num_tests_ = 0;
    int num_positives_ = 0;
    int peak_ = 0;
    int peak_total_infections_ = 0;
    int peak_iter_ = 0;
    std::vector< std::unordered_map<std::string, double> > results_;

    void infect(Agent *from, Agent *to) {
        int from_id = INFECTED_BEFORE;
        if (from) {
            from->infected_by_me_.push_back(std::pair<int, int>
                                           (to->id_, iteration_));
            from_id = from->id_;
        }
        to->infector_ = std::pair<int, int> (from_id, iteration_);
        ++total_infected_;
    }

    void isolate(Agent *a) {
        if (a->isolation_iter_ == NONE) ++num_agents_isolated_;
        a->isolation_iter_ = iteration_ + parameters_.isolation_period();
        a->isolated_ = rand_0_1() *
            (parameters_.max_isolation - parameters_.min_isolation) +
            parameters_.min_isolation;
        ++num_isolated_;
    }

    void deisolate(Agent *a) {
        a->isolation_iter_ = - (a->isolation_iter_ + ISOLATED_BEFORE);
        a->isolated_ = 0.0;
        ++num_deisolated_;
    }

    Simulation(const Parameters &p) : parameters_(p) {};

    void init_agents(int n) {
        for (int i = 0; i < n; i++) {
            Agent *a = new Agent(parameters_, i);
            if (a->health_ > SUSCEPTIBLE && a->health_ < DEAD)
                infect(NULL, a);
            agents_.push_back(a);
        }
        if (parameters_.initial_infections) {
            std::vector<Agent *> indices = agents_;
            std::shuffle(indices.begin(), indices.end(), rng);
            for (auto a = indices.begin();
                 a < indices.begin() + parameters_.initial_infections; a++) {
                (*a)->health_ = EXPOSED;
                infect(NULL, *a);
            }
        }
    }

    void stats(int forced = false) {
        if (forced || iteration_ % parameters_.stats_frequency == 0) {
            int infections = 0;
            for (auto & a: agents_) {
                infections += (a->health_ > SUSCEPTIBLE &&
                               a->health_ < RECOVERED);
            }
            if (peak_ < infections) {
                peak_ = infections;
                peak_total_infections_ = total_infected_;
                peak_iter_ = iteration_;
            }
        }
    }

    void report(int forced = false) {
        static std::mutex io_mutex;

        if (forced || iteration_ % parameters_.report_frequency == 0) {
            int susceptible = 0;
            int exposed = 0, infectious_a = 0, infectious_s = 0;
            int infectious_h = 0, infectious_i = 0;
            int recovered = 0, dead = 0, active = 0;
            for (auto & a: agents_) {
                switch(a->health_) {
                case SUSCEPTIBLE: ++susceptible; break;
                case EXPOSED: ++exposed; break;
                case INFECTIOUS_A: ++infectious_a; break;
                case INFECTIOUS_S: ++infectious_s; break;
                case INFECTIOUS_H: ++infectious_h; break;
                case INFECTIOUS_I: ++infectious_i; break;
                case RECOVERED: ++recovered; break;
                case DEAD: ++dead; break;
                }
            }
            active = exposed + infectious_a + infectious_s + infectious_h +
                infectious_i;
            {
                std::lock_guard<std::mutex> lk(io_mutex);
                std::cout << parameters_.id << ','
                          << parameters_.scenario << ','
                          << parameters_.jiggle << ','
                          << parameters_.run << ','
                          << iteration_ << ','
                          << susceptible << ','
                          << exposed << ','
                          << infectious_a << ','
                          << infectious_s << ','
                          << infectious_h << ','
                          << infectious_i << ','
                          << recovered << ','
                          << dead << ','
                          << active << ','
                          << total_infected_ << ','
                          << num_agents_isolated_ << ','
                          << num_isolated_ << ','
                          << num_deisolated_ << ','
                          << num_traced_ << ','
                          << num_agents_tested_ << ','
                          << num_tests_ << ','
                          << num_positives_ << ','
                          << parameters_.k_assort() << ','
                          << parameters_.prob_test_infectious_s() << ','
                          << parameters_.mean_test() << ','
                          << parameters_.min_test() << ','
                          << parameters_.isolation_period() << ','
                          << parameters_.exposed_risk() << ','
                          << parameters_.asymptomatic() << ','
                          << parameters_.infectious_a_risk() << ','
                          << parameters_.infectious_s_risk() << ','
                          << parameters_.min_isolation << ','
                          << parameters_.max_isolation << ','
                          << parameters_.trace_effective
                          << std::endl;
            }
        }
    }

    /*
     * This infection event is the preferred one. Agents can only infect up to k
     * neighbours.
     */

    void event_infect_assort() {
        int neighbors = std::round( (double) parameters_.k_assort() / 2.0);
        std::vector<int> infected(agents_.size(), NONE);
        std::vector<int> indices(agents_.size());
        for (size_t i = 0; i < agents_.size(); i++) indices[i] = i;
        std::shuffle(indices.begin(), indices.end(), rng);

        for (int i = 0; (size_t) i < indices.size(); i++) {
            Agent *a = agents_[i];
            if (a->health_ > EXPOSED && a->health_ < RECOVERED) {
                int from = std::max(0, i - neighbors);
                int to = std::min(i + 1 + neighbors, (int) agents_.size());
                for (int j = from; j < to; j++) {
                    Agent *b = agents_[j];
                    if (b->health_ > SUSCEPTIBLE) continue;
                    double risk;
                    risk = std::min(1.0 - a->isolated_, 1.0 - b->isolated_) *
                        ((a->risk_infecting_[a->health_] + b->risk_infection_) /
                         2.0);
                    if (rand_0_1() < risk) {
                        infected[j] = i;
                    }
                }
            }
        }
        for (int i = 0; (size_t) i < infected.size(); i++) {
            if (infected[i] > NONE) {
                assert(agents_[infected[i]]->health_ > EXPOSED &&
                       agents_[infected[i]]->health_ < RECOVERED);
                assert(agents_[i]->health_ == SUSCEPTIBLE);
                assert(std::abs(i - infected[i]) <=
                       std::round((double)parameters_.k_assort() / 2));
                agents_[i]->health_ = EXPOSED;
                infect(agents_[infected[i]], agents_[i]);
            }
        }
    }

    /*
     * This event randomly infects agents.
     */
    void event_infect_unassort() {
        int k = std::min(parameters_.k_unassort(), (int) agents_.size());
        std::vector<int> infected(agents_.size(), NONE);
        std::vector<Agent*> agents = agents_;
        std::shuffle(agents.begin(), agents.end(), rng);
        for (size_t i = 0; i < agents.size(); i++ ) {
            auto a = agents[i];
            if (a->health_ > EXPOSED && a->health_ < RECOVERED) {
                std::vector<size_t> partners(k);
                for (auto &i: partners) i = rand_range(0, agents_.size() - 1);
                for (auto j: partners) {
                    auto b = agents_[j];
                    if (b->health_ == SUSCEPTIBLE && infected[j] == NONE) {
                        double risk;
                        risk = std::min(1.0 - a->isolated_, 1.0 - b->isolated_) *
                            ((a->risk_infecting_[a->health_] + b->risk_infection_) /
                             2.0);
                        if (rand_0_1() < risk) infected[j] = i;
                    }
                }
            }
        }
        for (size_t i = 0; i < infected.size(); i++) {
            if (infected[i] > NONE) {
                agents_[i]->health_ = EXPOSED;
                infect(agents_[infected[i]], agents_[i]);
            }
        }
    }

    void event_test() {
        for (auto a: agents_) {
            if (a->test_res_iter_ == NONE &&
                a->test_result_ == NEGATIVE &&
                rand_0_1() < parameters_.prob_test[a->health_]) {
                std::poisson_distribution<int> dist(parameters_.mean_test());
                int i = dist(rng);
                a->test_res_iter_ = iteration_ +
                    std::max(i, parameters_.min_test());
                if (rand_0_1() < parameters_.risk_positive[a->health_]) {
                    a->test_result_ = POSITIVE;
                    ++num_positives_;
                } else {
                    a->test_result_ = NEGATIVE;
                }
                ++num_tests_;
                if (a->tested_ == 0) ++num_agents_tested_;
                ++a->tested_;
            }
        }
    }

    void event_isolate() {
        if (parameters_.min_before_isolate > 0) {
            int infections = 0;
            for (auto a: agents_) infections += (a->health_ > INFECTIOUS_A);
            if (infections < parameters_.min_before_isolate)
                return;
            else
                parameters_.min_before_isolate = 0;
        }

        for (auto a: agents_) {
            if (a->test_res_iter_ == iteration_ &&
                a->test_result_ == POSITIVE &&
                a->isolated_ == 0.0) {
                isolate(a);
            }
        }
    }

    void event_deisolate() {
        for (auto a: agents_) {
            if (a->isolation_iter_ == iteration_) deisolate(a);
        }
    }

    void event_trace() {
        if (parameters_.min_before_trace > 0) {
            int infections = 0;
            for (auto a: agents_) infections += (a->health_ > INFECTIOUS_A);
            if (infections < parameters_.min_before_trace) return;
        }
        parameters_.min_before_trace = 0;
        for (auto a: agents_) {
            if (a->test_res_iter_ == iteration_ &&
                a->test_result_ == POSITIVE) {
                int neighbors = std::round((double) parameters_.k_assort() / 2.0);
                int from = std::max(0, a->id_ - neighbors);
                int to = std::min(a->id_ + 1 + neighbors, (int) agents_.size());
                for (int i = from; i < to; i++) {
                    if (i != a->id_ &&
                        agents_[i]->isolated_ == 0.0 &&
                        agents_[i]->health_ < RECOVERED) {
                        if (rand_0_1() < parameters_.trace_effective) {
                            ++num_traced_;
                            isolate(agents_[i]);
                        }
                    }
                }
            }
        }
    }

    // Get test result, i.e. reset test info. This must be done
    // after all other events dependent on test result
    void event_result() {
        for (auto a: agents_) {
            if (a->test_res_iter_ == iteration_) {
                a->test_res_iter_ = NONE;
            }
        }
    }

    void advance_infection(Agent *a, int stage_from, int stage_to, double prob,
                           bool recover) {
        if (a->health_ == stage_from) {
            if (rand_0_1() < prob) {
                if (recover) {
                    a->health_ = RECOVERED;
                    a->health_change_iters_[RECOVERED].push_back(iteration_);
                } else {
                    a->health_ = stage_to;
                    a->health_change_iters_[stage_to].push_back(iteration_);
                }
            }
        }
    }

    void event_exposed() {
        for (auto a: agents_)
            advance_infection(a, EXPOSED, INFECTIOUS_A,
                              parameters_.exposed_risk(), false);
    }

    void event_infectious_a() {
        for (auto a: agents_)
            advance_infection(a, INFECTIOUS_A, INFECTIOUS_S,
                              parameters_.infectious_a_risk(), a->asymptomatic_);
    }

    void event_infectious_s() {
        for (auto a: agents_)
            advance_infection(a, INFECTIOUS_S, INFECTIOUS_H,
                              parameters_.infectious_s_risk(),
                              a->recover_before_hospital_);
    }

    void event_infectious_h() {
        for (auto a: agents_)
            advance_infection(a, INFECTIOUS_H, INFECTIOUS_I,
                              parameters_.infectious_h_risk,
                              a->recover_before_icu_);
    }

    void event_infectious_i() {
        for (auto a: agents_)
            advance_infection(a, INFECTIOUS_I, DEAD,
                              parameters_.infectious_i_risk,
                              a->recover_before_death_);
    }

    void iterate() {
        int n = iteration_ + parameters_.num_iterations;
        for (; iteration_ < n; iteration_++){
            stats();
            report();
            if (parameters_.k_assort() > 0) event_infect_assort();
            if (parameters_.k_unassort() > 0) event_infect_unassort();
            event_test();
            if (parameters_.max_isolation > 0.0) event_isolate();
            if (parameters_.max_isolation > 0.0) event_deisolate();
            if (parameters_.trace_effective > 0.0) event_trace();
            event_result();
            // Stage advances
            event_exposed();
            event_infectious_a();
            event_infectious_s();
            event_infectious_h();
            event_infectious_i();
        }
        stats(true);
        report(true);
    }

    void simulate() {
        init_agents(parameters_.num_agents);
        iteration_ = 0;
        iterate();
    }

    ~Simulation() {
        for (size_t i = 0; i < agents_.size(); i++) delete agents_[i];
    }
};

void write_csv_header() {
    std::cout << "id,scenario,jiggle,run,"
              << "iteration,susceptible,exposed,asymptomatic,symptomatic,"
              << "hospital,icu,recover,dead,active,total_infected,"
              << "agents_isolated,isolated,deisolated,traced,agents_tested,tested,"
              << "positives,k,test_infectious_s,mean_test,"
              << "min_test,isolation_period,exposed_risk,asymp_prob,inf_a_risk,"
              << "inf_s_risk,min_isolation,max_isolation,trace_effective"
              << std::endl;
}

void run_one_sim(Simulation *s)
{
    if (s->parameters_.seed == NONE) {
        rng.seed(time(NULL));
    } else {
        rng.seed(s->parameters_.seed + s->parameters_.id);
    }
    s->simulate();
}

void run_thread(Parameters *p)
{
    static int count = 0;
    static int max_threads = calc_threads(p->threads);
    static std::vector<Simulation *> simulations;
    static std::vector<std::thread> threads;

    if (max_threads == 1) {
        if (p) {
            Simulation s(*p);
            run_one_sim(&s);
        }
    } else {
        if (p == NULL) {
            for (int i = 0; i < count; i++) {
                threads[i].join();
                delete simulations[i];
            }
        } else {
            Simulation *s = new Simulation(*p);
            simulations.push_back(s);
            threads.push_back(std::thread(run_one_sim, s));
            ++count;
            if (count == max_threads) {
                for (int i = 0; i < max_threads; i++) {
                    threads[i].join();
                    delete simulations[i];
                }
                count = 0;
                threads.clear();
                simulations.clear();
            }
        }
    }
}

void set_jiggles(Parameters &p)
{
    p.exposed_risk.set();
    p.asymptomatic.set();
    p.infectious_a_risk.set();
    p.k_assort.set();
    p.prob_test_susceptible.set();
    p.prob_test_exposed.set();
    p.prob_test_infectious_a.set();
    p.prob_test_infectious_s.set();
    p.prob_test_infectious_h.set();
    p.prob_test_infectious_i.set();
    p.prob_test_recovered.set();
    p.prob_test_dead.set();
    p.mean_test.set();
    p.min_test.set();
    p.isolation_period.set();
    p.infectious_s_risk.set();
}

void get_jiggles(Parameters &from, Parameters &to)
{
    to.exposed_risk.get(from.exposed_risk);
    to.asymptomatic.get(from.asymptomatic);
    to.infectious_a_risk.get(from.infectious_a_risk);
    to.k_assort.get(from.k_assort);
    to.prob_test_susceptible.get(from.prob_test_susceptible);
    to.prob_test[SUSCEPTIBLE] = to.prob_test_susceptible();
    to.prob_test_exposed.get(from.prob_test_exposed);
    to.prob_test[EXPOSED] = to.prob_test_exposed();
    to.prob_test_infectious_a.get(from.prob_test_infectious_a);
    to.prob_test[INFECTIOUS_A] = to.prob_test_infectious_a();
    to.prob_test_infectious_s.get(from.prob_test_infectious_s);
    to.prob_test[INFECTIOUS_S] = to.prob_test_infectious_s();
    to.prob_test_infectious_s.get(from.prob_test_infectious_s);
    to.prob_test[INFECTIOUS_H] = to.prob_test_infectious_h();
    to.prob_test_infectious_i.get(from.prob_test_infectious_i);
    to.prob_test[INFECTIOUS_I] = to.prob_test_infectious_i();
    to.prob_test_recovered.get(from.prob_test_recovered);
    to.prob_test[RECOVERED] = to.prob_test_recovered();
    to.prob_test_dead.get(from.prob_test_dead);
    to.prob_test[DEAD] = to.prob_test_dead();
    to.mean_test.get(from.mean_test);
    to.min_test.get(from.min_test);
    to.isolation_period.get(from.isolation_period);
    to.infectious_s_risk.get(from.infectious_s_risk);
}


void run_simulations(std::vector<Parameters> &parms)
{
    assert(parms.size());
    boost::asio::thread_pool pool(calc_threads(parms[0].threads));
    int id = parms[0].first_id;
    size_t num_jiggles = parms[0].num_jiggles;
    size_t num_runs_per_jiggle = parms[0].num_runs_per_jiggle;
    Parameters template_parms = parms[0];

    if (template_parms.seed != NONE) global_seed = template_parms.seed;

    for (size_t i = 0; i < num_jiggles; i++) {
        auto p = template_parms;
        set_jiggles(p);
        for (size_t j = 0; j < num_runs_per_jiggle; j++) {
            for (size_t k = 0; k < parms.size(); k++) {
                get_jiggles(p, parms[k]);
                parms[k].jiggle = i;
                parms[k].run = j;
                parms[k].scenario = k;
                parms[k].id = id++;
                boost::asio::post(pool, [p = parms[k]]() {
                    Simulation s(p);
                    s.simulate();
                });
            }
        }
    }
    pool.join();
}

int main(int argc, char *argv[])
{
    Parameters p;
    std::string s;
    std::vector<Parameters> parameter_set;
    std::vector<Option> options = {
        {
            "input",
            "Filename for input parameters",
            &s
        },
        {
            "first_id",
            "Number to give to first id",
            &p.first_id
        },
        {
            "first_id",
            "Number to give to first id",
            &p.first_id
        },
        {
            "scenario",
            "Number of scenario",
            &p.scenario
        },
        {
            "threads",
            "Number of threads to use in multithreaded runs",
            &p.threads
        },
        {
            "seed",
            "Random seed",
            &p.seed
        },
        {
            "jiggles",
            "Number of sensitivity tests",
            &p.num_jiggles
        },
        {
            "runs",
            "Number of runs per sensitivity test",
            &p.num_runs_per_jiggle
        },
        {
            "agents",
            "Number of agents in the simulation",
            &p.num_agents
        },
        {
            "iterations",
            "Number of iterations per simulation",
            &p.num_iterations
        },
        {
            "report_frequency",
            "How often (in iterations) to output the results",
            &p.report_frequency
        },
        {
            "stats_frequency",
            "How often (in iterations) to record stats for calculating R0",
            &p.stats_frequency
        },
        {
            "initial_infections",
            "If this (n) > 0, overrides health array and sets n agents to exposed",
            &p.initial_infections
        },
        {
            "k_assort",
            "Number of neighbours in assorted infection & trace matching",
            &p.k_assort
        },
        {
            "k_unassort",
            "Number of neighbours in unassorted (random) infection",
            &p.k_unassort
        },
        {
            "trace_effective",
            "Effectiveness of tracing",
            &p.trace_effective
        },
        {
            "min_before_trace",
            "Minimum number of symptomatic infections before tracing begins",
            &p.min_before_trace
        },
        {
            "min_before_isolation",
            "Minimum number of symptomatic infections before isolation begins",
            &p.min_before_isolate
        },
        {
            "min_isolation",
            "Minimum of isolation range",
            &p.min_isolation
        },
        {
            "max_isolation",
            "Maximum of isolation range",
            &p.max_isolation
        },
        {
            "isolation_period",
            "Length of isolation period",
            &p.isolation_period
        },
        {
            "recover_before_hospital",
            "Likelihood of recovering before hospital",
            &p.recover_before_hospital
        },
        {
            "mean_test",
            "Mean number of iterations for test result",
            &p.mean_test
        },
        {
            "min_test",
            "Minimum number of iterations for test result",
            &p.min_test
        },
        {
            "pos_test_susceptible",
            "Likelihood of susceptible agent getting tested",
            &p.pos_test_susceptible
        },
        {
            "pos_test_exposed",
            "Likelihood of exposed agent testing positive",
            &p.pos_test_exposed
        },
        {
            "pos_test_infectious_a",
            "Likelihood of infectious asymptomatic testing positive",
            &p.pos_test_infectious_a
        },
        {
            "pos_test_infectious_s",
            "Likelihood of infectious symptomatic testing positive",
            &p.pos_test_infectious_s
        },
        {
            "pos_test_infectious_h",
            "Likelihood of infectious hospitalised testing positive",
            &p.pos_test_infectious_h
        },
        {
            "pos_test_infectious_i",
            "Likelihood of infectious ICU testing positive",
            &p.pos_test_infectious_i
        },
        {
            "pos_test_recovered",
            "Likelihood of recovered testing positive",
            &p.pos_test_recovered
        },
        {
            "pos_test_dead",
            "Likelihood of dead testing positive",
            &p.pos_test_dead
        },
        {
            "prob_test_susceptible",
            "Likelihood of susceptible agent getting tested",
            &p.prob_test_susceptible
        },
        {
            "prob_test_exposed",
            "Likelihood of exposed agent getting tested",
            &p.prob_test_exposed
        },
        {
            "prob_test_infectious_a",
            "Likelihood of infectious asymptomatic getting tested",
            &p.prob_test_infectious_a
        },
        {
            "prob_test_infectious_s",
            "Likelihood of infectious symptomatic getting tested",
            &p.prob_test_infectious_s
        },
        {
            "prob_test_infectious_h",
            "Likelihood of infectious hospitalised getting tested",
            &p.prob_test_infectious_h
        },
        {
            "prob_test_infectious_i",
            "Likelihood of infectious ICU getting tested",
            &p.prob_test_infectious_i
        },
        {
            "prob_test_recovered",
            "Likelihood of recovered getting tested",
            &p.prob_test_recovered
        },
        {
            "prob_test_dead",
            "Likelihood of dead getting tested",
            &p.prob_test_dead
            },
        {
            "exposed_risk",
            "Probability per day of exposed changing to infectious",
            &p.exposed_risk
        },
        {
            "asymptomatic",
            "Probability of asymptomatic going straight to recovered",
            &p.asymptomatic
            },
        {
            "infectious_a_risk",
            "Probability per day of infectious_a changing health",
            &p.infectious_a_risk
            },
        {
            "infectious_s_risk",
            "Probability per day of infectious_s changing health",
            &p.infectious_s_risk
        }
    };



    process_options(argc, argv, options, p, parameter_set,
                    "Simulate infectious diseases");
    write_csv_header();
    run_simulations(parameter_set);
}<|MERGE_RESOLUTION|>--- conflicted
+++ resolved
@@ -7,11 +7,7 @@
  *
  * To compile:
  *
-<<<<<<< HEAD
  * g++ -Wall -O3  -std=c++17 abm_hetgen.cc -o abm_hetgen -lpthread
-=======
- * g++ -Wall -O3  -std=c++17 hetgen.cc -o hetgen -lpthread
->>>>>>> 229c9a73
  *
  * All the parameters are in the options variable in the main() function.
  *
